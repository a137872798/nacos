/*
 * Copyright 1999-2018 Alibaba Group Holding Ltd.
 *
 * Licensed under the Apache License, Version 2.0 (the "License");
 * you may not use this file except in compliance with the License.
 * You may obtain a copy of the License at
 *
 *      http://www.apache.org/licenses/LICENSE-2.0
 *
 * Unless required by applicable law or agreed to in writing, software
 * distributed under the License is distributed on an "AS IS" BASIS,
 * WITHOUT WARRANTIES OR CONDITIONS OF ANY KIND, either express or implied.
 * See the License for the specific language governing permissions and
 * limitations under the License.
 */
package com.alibaba.nacos.naming.controllers;

import com.alibaba.fastjson.JSON;
import com.alibaba.fastjson.JSONArray;
import com.alibaba.fastjson.JSONObject;
import com.alibaba.nacos.api.common.Constants;
import com.alibaba.nacos.api.exception.NacosException;
import com.alibaba.nacos.api.naming.CommonParams;
import com.alibaba.nacos.api.naming.push.SubscribeMetadata;
import com.alibaba.nacos.api.naming.utils.NamingUtils;
import com.alibaba.nacos.core.utils.WebUtils;
import com.alibaba.nacos.naming.client.ClientInfo;
import com.alibaba.nacos.naming.client.ClientType;
import com.alibaba.nacos.naming.core.Instance;
import com.alibaba.nacos.naming.core.Service;
import com.alibaba.nacos.naming.core.ServiceManager;
import com.alibaba.nacos.naming.healthcheck.RsInfo;
import com.alibaba.nacos.naming.misc.Loggers;
import com.alibaba.nacos.naming.misc.SwitchDomain;
import com.alibaba.nacos.naming.misc.UtilsAndCommons;
import com.alibaba.nacos.naming.push.AbstractPushClient;
import com.alibaba.nacos.naming.push.DataSource;
import com.alibaba.nacos.naming.push.PushService;
import com.alibaba.nacos.naming.web.CanDistro;
import org.apache.commons.collections.CollectionUtils;
import org.apache.commons.lang3.BooleanUtils;
import org.apache.commons.lang3.StringUtils;
import org.codehaus.jackson.util.VersionUtil;
import org.springframework.beans.factory.annotation.Autowired;
import org.springframework.web.bind.annotation.*;

import javax.servlet.http.HttpServletRequest;
<<<<<<< HEAD
=======
import java.net.InetSocketAddress;
>>>>>>> bad3501d
import java.util.*;

/**
 * Instance operation controller
 *
 * @author nkorange
 */
@RestController
@RequestMapping(UtilsAndCommons.NACOS_NAMING_CONTEXT + "/instance")
public class InstanceController {

    @Autowired
    private SwitchDomain switchDomain;

    @Autowired
    private PushService pushService;

    @Autowired
    private ServiceManager serviceManager;

    private DataSource pushDataSource = new DataSource() {

        @Override
        public String getData(AbstractPushClient client) {

            JSONObject result = new JSONObject();
            SubscribeMetadata subscribeMetadata = client.getSubscribeMetadata();
            try {
                result = doSrvIPXT(subscribeMetadata.getNamespaceId(),
                    subscribeMetadata.getServiceName(),
                    subscribeMetadata.getAgent(),
                    subscribeMetadata.getClusters(),
                    client.getIp(), Constants.PORT_IDENTIFY_NNTS, StringUtils.EMPTY,
                    false, StringUtils.EMPTY, StringUtils.EMPTY, false);
            } catch (Exception e) {
                Loggers.SRV_LOG.warn("PUSH-SERVICE: service is not modified", e);
            }
            // overdrive the cache millis to push mode
            result.put("cacheMillis", switchDomain.getPushCacheMillis(subscribeMetadata.getServiceName()));
            return result.toJSONString();
        }
    };

    @CanDistro
    @PostMapping
    public String register(HttpServletRequest request) throws Exception {

        String serviceName = WebUtils.required(request, CommonParams.SERVICE_NAME);
        String namespaceId = WebUtils.optional(request, CommonParams.NAMESPACE_ID, Constants.DEFAULT_NAMESPACE_ID);

        serviceManager.registerInstance(namespaceId, serviceName, parseInstance(request));
        return "ok";
    }

    @CanDistro
    @DeleteMapping
    public String deregister(HttpServletRequest request) throws Exception {
        Instance instance = getIPAddress(request);
        String namespaceId = WebUtils.optional(request, CommonParams.NAMESPACE_ID,
            Constants.DEFAULT_NAMESPACE_ID);
        String serviceName = WebUtils.required(request, CommonParams.SERVICE_NAME);

        Service service = serviceManager.getService(namespaceId, serviceName);
        if (service == null) {
            Loggers.SRV_LOG.warn("remove instance from non-exist service: {}", serviceName);
            return "ok";
        }

        serviceManager.removeInstance(namespaceId, serviceName, instance.isEphemeral(), instance);

        return "ok";
    }

    @CanDistro
    @PutMapping
    public String update(HttpServletRequest request) throws Exception {
        String serviceName = WebUtils.required(request, CommonParams.SERVICE_NAME);
        String namespaceId = WebUtils.optional(request, CommonParams.NAMESPACE_ID, Constants.DEFAULT_NAMESPACE_ID);

        String agent = WebUtils.getUserAgent(request);

        ClientInfo clientInfo = new ClientInfo(agent);

        if (clientInfo.type == ClientType.JAVA &&
            clientInfo.version.compareTo(VersionUtil.parseVersion("1.0.0")) >= 0) {
            serviceManager.updateInstance(namespaceId, serviceName, parseInstance(request));
        } else {
            serviceManager.registerInstance(namespaceId, serviceName, parseInstance(request));
        }
        return "ok";
    }

    @CanDistro
    @PatchMapping
    public String patch(HttpServletRequest request) throws Exception {
        String serviceName = WebUtils.required(request, CommonParams.SERVICE_NAME);
        String namespaceId = WebUtils.optional(request, CommonParams.NAMESPACE_ID, Constants.DEFAULT_NAMESPACE_ID);
        String ip = WebUtils.required(request, "ip");
        String port = WebUtils.required(request, "port");
        String cluster = WebUtils.optional(request, CommonParams.CLUSTER_NAME, StringUtils.EMPTY);
        if (StringUtils.isBlank(cluster)) {
            cluster = WebUtils.optional(request, "cluster", UtilsAndCommons.DEFAULT_CLUSTER_NAME);
        }

        Instance instance = serviceManager.getInstance(namespaceId, serviceName, cluster, ip, Integer.parseInt(port));
        if (instance == null) {
            throw new IllegalArgumentException("instance not found");
        }

        String metadata = WebUtils.optional(request, "metadata", StringUtils.EMPTY);
        if (StringUtils.isNotBlank(metadata)) {
            instance.setMetadata(UtilsAndCommons.parseMetadata(metadata));
        }
        String app = WebUtils.optional(request, "app",  StringUtils.EMPTY);
        if(StringUtils.isNotBlank(app)){
            instance.setApp(app);
        }
        String weight = WebUtils.optional(request, "weight", StringUtils.EMPTY);
        if (StringUtils.isNotBlank(weight)) {
            instance.setWeight(Double.parseDouble(weight));
        }
        String healthy = WebUtils.optional(request, "healthy", StringUtils.EMPTY);
        if (StringUtils.isNotBlank(healthy)) {
            instance.setHealthy(BooleanUtils.toBoolean(healthy));
        }
        String enabledString = WebUtils.optional(request, "enabled", StringUtils.EMPTY);
        if (StringUtils.isNotBlank(enabledString)) {
            instance.setEnabled(BooleanUtils.toBoolean(enabledString));
        }
        instance.setLastBeat(System.currentTimeMillis());
        instance.validate();

        serviceManager.updateInstance(namespaceId, serviceName, instance);
        return "ok";
    }

    @GetMapping("/list")
    public JSONObject list(HttpServletRequest request) throws Exception {

        String namespaceId = WebUtils.optional(request, CommonParams.NAMESPACE_ID,
            Constants.DEFAULT_NAMESPACE_ID);

        String serviceName = WebUtils.required(request, CommonParams.SERVICE_NAME);
        String agent = WebUtils.getUserAgent(request);
        String clusters = WebUtils.optional(request, "clusters", StringUtils.EMPTY);
        String clientIP = WebUtils.optional(request, "clientIP", StringUtils.EMPTY);
        Integer udpPort = Integer.parseInt(WebUtils.optional(request, "udpPort", "0"));
        String env = WebUtils.optional(request, "env", StringUtils.EMPTY);
        boolean isCheck = Boolean.parseBoolean(WebUtils.optional(request, "isCheck", "false"));

        String app = WebUtils.optional(request, "app", StringUtils.EMPTY);

        String tenant = WebUtils.optional(request, "tid", StringUtils.EMPTY);

        boolean healthyOnly = Boolean.parseBoolean(WebUtils.optional(request, "healthyOnly", "false"));

        return doSrvIPXT(namespaceId, serviceName, agent, clusters, clientIP, udpPort, env, isCheck, app, tenant,
            healthyOnly);
    }

    @GetMapping
    public JSONObject detail(HttpServletRequest request) throws Exception {

        String namespaceId = WebUtils.optional(request, CommonParams.NAMESPACE_ID,
            Constants.DEFAULT_NAMESPACE_ID);
        String serviceName = WebUtils.required(request, CommonParams.SERVICE_NAME);
        String cluster = WebUtils.optional(request, CommonParams.CLUSTER_NAME, UtilsAndCommons.DEFAULT_CLUSTER_NAME);
        String ip = WebUtils.required(request, "ip");
        int port = Integer.parseInt(WebUtils.required(request, "port"));

        Service service = serviceManager.getService(namespaceId, serviceName);
        if (service == null) {
            throw new NacosException(NacosException.NOT_FOUND, "no service " + serviceName + " found!");
        }

        List<String> clusters = new ArrayList<>();
        clusters.add(cluster);

        List<Instance> ips = service.allIPs(clusters);
        if (ips == null || ips.isEmpty()) {
            throw new NacosException(NacosException.NOT_FOUND,
                "no ips found for cluster " + cluster + " in service " + serviceName);
        }

        for (Instance instance : ips) {
            if (instance.getIp().equals(ip) && instance.getPort() == port) {
                JSONObject result = new JSONObject();
                result.put("service", serviceName);
                result.put("ip", ip);
                result.put("port", port);
                result.put("clusterName", cluster);
                result.put("weight", instance.getWeight());
                result.put("healthy", instance.isHealthy());
                result.put("metadata", instance.getMetadata());
                result.put("instanceId", instance.getInstanceId());
                return result;
            }
        }

        throw new NacosException(NacosException.NOT_FOUND, "no matched ip found!");
    }

    @CanDistro
    @PutMapping("/beat")
    public JSONObject beat(HttpServletRequest request) throws Exception {

        JSONObject result = new JSONObject();

        result.put("clientBeatInterval", switchDomain.getClientBeatInterval());
        String serviceName = WebUtils.required(request, CommonParams.SERVICE_NAME);
        String namespaceId = WebUtils.optional(request, CommonParams.NAMESPACE_ID,
            Constants.DEFAULT_NAMESPACE_ID);
        String beat = WebUtils.required(request, "beat");
        RsInfo clientBeat = JSON.parseObject(beat, RsInfo.class);

        if (!switchDomain.isDefaultInstanceEphemeral() && !clientBeat.isEphemeral()) {
            return result;
        }

        if (StringUtils.isBlank(clientBeat.getCluster())) {
            clientBeat.setCluster(UtilsAndCommons.DEFAULT_CLUSTER_NAME);
        }

        String clusterName = clientBeat.getCluster();

        if (Loggers.SRV_LOG.isDebugEnabled()) {
            Loggers.SRV_LOG.debug("[CLIENT-BEAT] full arguments: beat: {}, serviceName: {}", clientBeat, serviceName);
        }

        Instance instance = serviceManager.getInstance(namespaceId, serviceName, clientBeat.getCluster(),
            clientBeat.getIp(),
            clientBeat.getPort());

        if (instance == null) {
            instance = new Instance();
            instance.setPort(clientBeat.getPort());
            instance.setIp(clientBeat.getIp());
            instance.setWeight(clientBeat.getWeight());
            instance.setMetadata(clientBeat.getMetadata());
            instance.setClusterName(clusterName);
            instance.setServiceName(serviceName);
            instance.setInstanceId(instance.getInstanceId());
            instance.setEphemeral(clientBeat.isEphemeral());

            serviceManager.registerInstance(namespaceId, serviceName, instance);
        }

        Service service = serviceManager.getService(namespaceId, serviceName);

        if (service == null) {
            throw new NacosException(NacosException.SERVER_ERROR,
                "service not found: " + serviceName + "@" + namespaceId);
        }

        service.processClientBeat(clientBeat);
        result.put("clientBeatInterval", instance.getInstanceHeartBeatInterval());
        return result;
    }

    @RequestMapping("/statuses")
    public JSONObject listWithHealthStatus(@RequestParam String key) throws NacosException {

        String serviceName;
        String namespaceId;

        if (key.contains(UtilsAndCommons.NAMESPACE_SERVICE_CONNECTOR)) {
            namespaceId = key.split(UtilsAndCommons.NAMESPACE_SERVICE_CONNECTOR)[0];
            serviceName = key.split(UtilsAndCommons.NAMESPACE_SERVICE_CONNECTOR)[1];
        } else {
            namespaceId = Constants.DEFAULT_NAMESPACE_ID;
            serviceName = key;
        }

        Service service = serviceManager.getService(namespaceId, serviceName);

        if (service == null) {
            throw new NacosException(NacosException.NOT_FOUND, "service: " + serviceName + " not found.");
        }

        List<Instance> ips = service.allIPs();

        JSONObject result = new JSONObject();
        JSONArray ipArray = new JSONArray();

        for (Instance ip : ips) {
            ipArray.add(ip.toIPAddr() + "_" + ip.isHealthy());
        }

        result.put("ips", ipArray);
        return result;
    }

    private Instance parseInstance(HttpServletRequest request) throws Exception {

        String serviceName = WebUtils.required(request, CommonParams.SERVICE_NAME);
        String app = WebUtils.optional(request, "app", "DEFAULT");
        String metadata = WebUtils.optional(request, "metadata", StringUtils.EMPTY);

        Instance instance = getIPAddress(request);
        instance.setApp(app);
        instance.setServiceName(serviceName);
        // Generate simple instance id first. This value would be updated according to
        // INSTANCE_ID_GENERATOR.
        instance.setInstanceId(instance.generateInstanceId());
        instance.setLastBeat(System.currentTimeMillis());
        if (StringUtils.isNotEmpty(metadata)) {
            instance.setMetadata(UtilsAndCommons.parseMetadata(metadata));
        }

        instance.validate();

        return instance;
    }

    private Instance getIPAddress(HttpServletRequest request) {

        String ip = WebUtils.required(request, "ip");
        String port = WebUtils.required(request, "port");
        String weight = WebUtils.optional(request, "weight", "1");
        String cluster = WebUtils.optional(request, CommonParams.CLUSTER_NAME, StringUtils.EMPTY);
        if (StringUtils.isBlank(cluster)) {
            cluster = WebUtils.optional(request, "cluster", UtilsAndCommons.DEFAULT_CLUSTER_NAME);
        }
        boolean healthy = BooleanUtils.toBoolean(WebUtils.optional(request, "healthy", "true"));

        String enabledString = WebUtils.optional(request, "enabled", StringUtils.EMPTY);
        boolean enabled;
        if (StringUtils.isBlank(enabledString)) {
            enabled = BooleanUtils.toBoolean(WebUtils.optional(request, "enable", "true"));
        } else {
            enabled = BooleanUtils.toBoolean(enabledString);
        }

        boolean ephemeral = BooleanUtils.toBoolean(WebUtils.optional(request, "ephemeral",
            String.valueOf(switchDomain.isDefaultInstanceEphemeral())));

        Instance instance = new Instance();
        instance.setPort(Integer.parseInt(port));
        instance.setIp(ip);
        instance.setWeight(Double.parseDouble(weight));
        instance.setClusterName(cluster);
        instance.setHealthy(healthy);
        instance.setEnabled(enabled);
        instance.setEphemeral(ephemeral);

        return instance;
    }

    private void checkIfDisabled(Service service) throws Exception {
        if (!service.getEnabled()) {
            throw new Exception("service is disabled now.");
        }
    }


    public JSONObject doSrvIPXT(String namespaceId, String serviceName, String agent, String clusters, String clientIP,
                                int udpPort,
                                String env, boolean isCheck, String app, String tid, boolean healthyOnly)
        throws Exception {

        ClientInfo clientInfo = new ClientInfo(agent);
        JSONObject result = new JSONObject();
        Service service = serviceManager.getService(namespaceId, serviceName);

        if (service == null) {
            if (Loggers.SRV_LOG.isDebugEnabled()) {
                Loggers.SRV_LOG.debug("no instance to serve for service: {}", serviceName);
            }
            result.put("name", serviceName);
            result.put("clusters", clusters);
            result.put("hosts", new JSONArray());
            return result;
        }

        checkIfDisabled(service);

        long cacheMillis = switchDomain.getDefaultCacheMillis();

        // now try to enable the push
        try {
<<<<<<< HEAD
            if (pushService.canEnablePush(agent)) {
                SubscribeMetadata subscribeMetadata =
                    new SubscribeMetadata(namespaceId, serviceName, clusters,
                        agent, clientIP, udpPort, tid, app);
                pushService.addClient(subscribeMetadata, pushDataSource);
=======
            if (udpPort > 0 && pushService.canEnablePush(agent)) {

                pushService.addClient(namespaceId, serviceName,
                    clusters,
                    agent,
                    new InetSocketAddress(clientIP, udpPort),
                    pushDataSource,
                    tid,
                    app);
>>>>>>> bad3501d
                cacheMillis = switchDomain.getPushCacheMillis(serviceName);
            }
        } catch (Exception e) {
            Loggers.SRV_LOG.error("[NACOS-API] failed to added push client {}, {}:{}", clientInfo, clientIP, udpPort, e);
            cacheMillis = switchDomain.getDefaultCacheMillis();
        }

        List<Instance> srvedIPs;

        srvedIPs = service.srvIPs(Arrays.asList(StringUtils.split(clusters, ",")));

        // filter ips using selector:
        if (service.getSelector() != null && StringUtils.isNotBlank(clientIP)) {
            srvedIPs = service.getSelector().select(clientIP, srvedIPs);
        }

        if (CollectionUtils.isEmpty(srvedIPs)) {

            if (Loggers.SRV_LOG.isDebugEnabled()) {
                Loggers.SRV_LOG.debug("no instance to serve for service: {}", serviceName);
            }

            if (clientInfo.type == ClientType.JAVA &&
                clientInfo.version.compareTo(VersionUtil.parseVersion("1.0.0")) >= 0) {
                result.put("dom", serviceName);
            } else {
                result.put("dom", NamingUtils.getServiceName(serviceName));
            }

            result.put("hosts", new JSONArray());
            result.put("name", serviceName);
            result.put("cacheMillis", cacheMillis);
            result.put("lastRefTime", System.currentTimeMillis());
            result.put("checksum", service.getChecksum());
            result.put("useSpecifiedURL", false);
            result.put("clusters", clusters);
            result.put("env", env);
            result.put("metadata", service.getMetadata());
            return result;
        }

        Map<Boolean, List<Instance>> ipMap = new HashMap<>(2);
        ipMap.put(Boolean.TRUE, new ArrayList<>());
        ipMap.put(Boolean.FALSE, new ArrayList<>());

        for (Instance ip : srvedIPs) {
            ipMap.get(ip.isHealthy()).add(ip);
        }

        if (isCheck) {
            result.put("reachProtectThreshold", false);
        }

        double threshold = service.getProtectThreshold();

        if ((float) ipMap.get(Boolean.TRUE).size() / srvedIPs.size() <= threshold) {

            Loggers.SRV_LOG.warn("protect threshold reached, return all ips, service: {}", serviceName);
            if (isCheck) {
                result.put("reachProtectThreshold", true);
            }

            ipMap.get(Boolean.TRUE).addAll(ipMap.get(Boolean.FALSE));
            ipMap.get(Boolean.FALSE).clear();
        }

        if (isCheck) {
            result.put("protectThreshold", service.getProtectThreshold());
            result.put("reachLocalSiteCallThreshold", false);

            return new JSONObject();
        }

        JSONArray hosts = new JSONArray();

        for (Map.Entry<Boolean, List<Instance>> entry : ipMap.entrySet()) {
            List<Instance> ips = entry.getValue();

            if (healthyOnly && !entry.getKey()) {
                continue;
            }

            for (Instance instance : ips) {

                // remove disabled instance:
                if (!instance.isEnabled()) {
                    continue;
                }

                JSONObject ipObj = new JSONObject();

                ipObj.put("ip", instance.getIp());
                ipObj.put("port", instance.getPort());
                // deprecated since nacos 1.0.0:
                ipObj.put("valid", entry.getKey());
                ipObj.put("healthy", entry.getKey());
                ipObj.put("marked", instance.isMarked());
                ipObj.put("instanceId", instance.getInstanceId());
                ipObj.put("metadata", instance.getMetadata());
                ipObj.put("enabled", instance.isEnabled());
                ipObj.put("weight", instance.getWeight());
                ipObj.put("clusterName", instance.getClusterName());
                if (clientInfo.type == ClientType.JAVA &&
                    clientInfo.version.compareTo(VersionUtil.parseVersion("1.0.0")) >= 0) {
                    ipObj.put("serviceName", instance.getServiceName());
                } else {
                    ipObj.put("serviceName", NamingUtils.getServiceName(instance.getServiceName()));
                }

                ipObj.put("ephemeral", instance.isEphemeral());
                hosts.add(ipObj);

            }
        }

        result.put("hosts", hosts);
        if (clientInfo.type == ClientType.JAVA &&
            clientInfo.version.compareTo(VersionUtil.parseVersion("1.0.0")) >= 0) {
            result.put("dom", serviceName);
        } else {
            result.put("dom", NamingUtils.getServiceName(serviceName));
        }
        result.put("name", serviceName);
        result.put("cacheMillis", cacheMillis);
        result.put("lastRefTime", System.currentTimeMillis());
        result.put("checksum", service.getChecksum());
        result.put("useSpecifiedURL", false);
        result.put("clusters", clusters);
        result.put("env", env);
        result.put("metadata", service.getMetadata());
        return result;
    }

    public DataSource getPushDataSource() {
        return pushDataSource;
    }
}<|MERGE_RESOLUTION|>--- conflicted
+++ resolved
@@ -45,10 +45,6 @@
 import org.springframework.web.bind.annotation.*;
 
 import javax.servlet.http.HttpServletRequest;
-<<<<<<< HEAD
-=======
-import java.net.InetSocketAddress;
->>>>>>> bad3501d
 import java.util.*;
 
 /**
@@ -81,7 +77,7 @@
                     subscribeMetadata.getServiceName(),
                     subscribeMetadata.getAgent(),
                     subscribeMetadata.getClusters(),
-                    client.getIp(), Constants.PORT_IDENTIFY_NNTS, StringUtils.EMPTY,
+                    client.getIp(), Constants.PORT_IDENTIFY_NNTS, subscribeMetadata.getPushType(), StringUtils.EMPTY,
                     false, StringUtils.EMPTY, StringUtils.EMPTY, false);
             } catch (Exception e) {
                 Loggers.SRV_LOG.warn("PUSH-SERVICE: service is not modified", e);
@@ -141,50 +137,6 @@
         return "ok";
     }
 
-    @CanDistro
-    @PatchMapping
-    public String patch(HttpServletRequest request) throws Exception {
-        String serviceName = WebUtils.required(request, CommonParams.SERVICE_NAME);
-        String namespaceId = WebUtils.optional(request, CommonParams.NAMESPACE_ID, Constants.DEFAULT_NAMESPACE_ID);
-        String ip = WebUtils.required(request, "ip");
-        String port = WebUtils.required(request, "port");
-        String cluster = WebUtils.optional(request, CommonParams.CLUSTER_NAME, StringUtils.EMPTY);
-        if (StringUtils.isBlank(cluster)) {
-            cluster = WebUtils.optional(request, "cluster", UtilsAndCommons.DEFAULT_CLUSTER_NAME);
-        }
-
-        Instance instance = serviceManager.getInstance(namespaceId, serviceName, cluster, ip, Integer.parseInt(port));
-        if (instance == null) {
-            throw new IllegalArgumentException("instance not found");
-        }
-
-        String metadata = WebUtils.optional(request, "metadata", StringUtils.EMPTY);
-        if (StringUtils.isNotBlank(metadata)) {
-            instance.setMetadata(UtilsAndCommons.parseMetadata(metadata));
-        }
-        String app = WebUtils.optional(request, "app",  StringUtils.EMPTY);
-        if(StringUtils.isNotBlank(app)){
-            instance.setApp(app);
-        }
-        String weight = WebUtils.optional(request, "weight", StringUtils.EMPTY);
-        if (StringUtils.isNotBlank(weight)) {
-            instance.setWeight(Double.parseDouble(weight));
-        }
-        String healthy = WebUtils.optional(request, "healthy", StringUtils.EMPTY);
-        if (StringUtils.isNotBlank(healthy)) {
-            instance.setHealthy(BooleanUtils.toBoolean(healthy));
-        }
-        String enabledString = WebUtils.optional(request, "enabled", StringUtils.EMPTY);
-        if (StringUtils.isNotBlank(enabledString)) {
-            instance.setEnabled(BooleanUtils.toBoolean(enabledString));
-        }
-        instance.setLastBeat(System.currentTimeMillis());
-        instance.validate();
-
-        serviceManager.updateInstance(namespaceId, serviceName, instance);
-        return "ok";
-    }
-
     @GetMapping("/list")
     public JSONObject list(HttpServletRequest request) throws Exception {
 
@@ -205,7 +157,8 @@
 
         boolean healthyOnly = Boolean.parseBoolean(WebUtils.optional(request, "healthyOnly", "false"));
 
-        return doSrvIPXT(namespaceId, serviceName, agent, clusters, clientIP, udpPort, env, isCheck, app, tenant,
+        String pushType = WebUtils.getPushType(request);
+        return doSrvIPXT(namespaceId, serviceName, agent, clusters, clientIP, udpPort, pushType, env, isCheck, app, tenant,
             healthyOnly);
     }
 
@@ -405,7 +358,7 @@
 
 
     public JSONObject doSrvIPXT(String namespaceId, String serviceName, String agent, String clusters, String clientIP,
-                                int udpPort,
+                                int udpPort, String pushType,
                                 String env, boolean isCheck, String app, String tid, boolean healthyOnly)
         throws Exception {
 
@@ -429,27 +382,15 @@
 
         // now try to enable the push
         try {
-<<<<<<< HEAD
             if (pushService.canEnablePush(agent)) {
                 SubscribeMetadata subscribeMetadata =
                     new SubscribeMetadata(namespaceId, serviceName, clusters,
-                        agent, clientIP, udpPort, tid, app);
+                        agent, clientIP, udpPort, pushType, tid, app);
                 pushService.addClient(subscribeMetadata, pushDataSource);
-=======
-            if (udpPort > 0 && pushService.canEnablePush(agent)) {
-
-                pushService.addClient(namespaceId, serviceName,
-                    clusters,
-                    agent,
-                    new InetSocketAddress(clientIP, udpPort),
-                    pushDataSource,
-                    tid,
-                    app);
->>>>>>> bad3501d
                 cacheMillis = switchDomain.getPushCacheMillis(serviceName);
             }
         } catch (Exception e) {
-            Loggers.SRV_LOG.error("[NACOS-API] failed to added push client {}, {}:{}", clientInfo, clientIP, udpPort, e);
+            Loggers.SRV_LOG.error("[NACOS-API] failed to added push client", e);
             cacheMillis = switchDomain.getDefaultCacheMillis();
         }
 
