--- conflicted
+++ resolved
@@ -616,13 +616,9 @@
                         @Override
                         public Integer onCompleted(Response response) throws Exception {
                             if (response.getStatusCode() != HttpURLConnection.HTTP_OK) {
-<<<<<<< HEAD
                                 Loggers.RAFT.error("NACOS-RAFT beat failed: {}, peer: {}",
                                     response.getResponseBody(), server);
-=======
-                                Loggers.RAFT.error("VIPSRV-RAFT", "beat failed: " + response.getResponseBody() + ", peer: " + server);
                                 MetricsMonitor.getLeaderSendBeatFailedException().increment();
->>>>>>> 15aec2aa
                                 return 1;
                             }
 
@@ -633,21 +629,13 @@
 
                         @Override
                         public void onThrowable(Throwable t) {
-<<<<<<< HEAD
                             Loggers.RAFT.error("NACOS-RAFT error while sending heart-beat to peer: {} {}", server, t);
+                            MetricsMonitor.getLeaderSendBeatFailedException().increment();
                         }
                     });
                 } catch (Exception e) {
                     Loggers.RAFT.error("VIPSRV error while sending heart-beat to peer: {} {}", server, e);
-=======
-                            Loggers.RAFT.error("VIPSRV-RAFT", "error while sending heart-beat to peer: " + server, t);
-                            MetricsMonitor.getLeaderSendBeatFailedException().increment();
-                        }
-                    });
-                } catch (Exception e) {
-                    Loggers.RAFT.error("VIPSRV-RAFT", "error while sending heart-beat to peer: " + server, e);
                     MetricsMonitor.getLeaderSendBeatFailedException().increment();
->>>>>>> 15aec2aa
                 }
             }
 
