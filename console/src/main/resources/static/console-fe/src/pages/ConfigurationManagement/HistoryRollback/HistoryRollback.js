--- conflicted
+++ resolved
@@ -12,16 +12,9 @@
  */
 
 import React from 'react';
-<<<<<<< HEAD
-import { Field, Form, Input, Loading, Pagination, Table } from '@alifd/next';
-import RegionGroup from '../../../components/RegionGroup';
-import { getParams, setParams, request, aliwareIntl } from '../../../globalLib';
-import './index.scss';
-=======
 import { ConfigProvider, Field, Form, Input, Loading, Pagination, Table } from '@alifd/next';
 import RegionGroup from 'components/RegionGroup';
 import { getParams, setParams, request, aliwareIntl } from '@/globalLib';
->>>>>>> baa79164
 
 import './index.scss';
 
